--- conflicted
+++ resolved
@@ -428,20 +428,12 @@
                     ]
                 )
 
-<<<<<<< HEAD
-            permutations = np.array(permutations)
-            oracle = squareform(pdist(permutations, metric="equal"))
-            oracle[permutations < 0] = -1
-            oracle[:, permutations < 0] = -1
-            debug(file, "clustering/affinity/oracle", oracle)
-=======
             oracle_clusters = np.array(oracle_clusters)
             oracle = 1.0 * squareform(pdist(oracle_clusters, metric="equal"))
             np.fill_diagonal(oracle, True)
             oracle[oracle_clusters == -1] = -1
             oracle[:, oracle_clusters == -1] = -1
             dbg(file, "clustering/clusters/oracle", oracle)
->>>>>>> daeb49fd
 
         # __ RAW AFFINITY ______________________________________________________________
 
@@ -463,9 +455,8 @@
             s=local_num_speakers,
         )
 
-<<<<<<< HEAD
         constraints = constraints[long][:, long]
-        debug(file, "clustering/constraints", constraints)
+        dbg(file, "clustering/constraints", constraints)
 
         same_speaker = np.triu(constraints, k=1) > 0
         if np.sum(same_speaker) > 0:
@@ -476,13 +467,6 @@
                 f"Consider decreasing value of `min_activity` hyper-parameter (you used {self.min_activity:.3f})."
             )
             same_speaker_affinity = affinity.flatten()
-=======
-            constraints = constraints[long][:, long]
-            dbg(file, "clustering/constraints", constraints)
-
-            affinity, _ = self.propagate_constraints(affinity, constraints)
-            dbg(file, "clustering/affinity/constrained", affinity)
->>>>>>> daeb49fd
 
         diff_speaker = np.triu(constraints) < 0
         if np.sum(diff_speaker) > 0:
@@ -506,14 +490,9 @@
                 ]
             ),
         )
-<<<<<<< HEAD
         affinity = squareform(calibration.transform(squareform(affinity, checks=False)))
         np.fill_diagonal(affinity, 1.0)
-        debug(file, "clustering/affinity/calibrated", affinity)
-=======
-        affinity = 0.5 * (affinity + affinity.T)
-        dbg(file, "clustering/affinity/refined", affinity)
->>>>>>> daeb49fd
+        dbg(file, "clustering/affinity/calibrated", affinity)
 
         # __ ACTIVE SPEAKER CLUSTERING _________________________________________________
         # clusters[chunk_id x local_num_speakers + speaker_id] = k
